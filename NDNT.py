# from sklearn.utils import shuffle
import torch
from torch import nn
from functools import reduce


import numpy as np # TODO: we can get rid of this and just use torch for math
import tqdm
import json
import zipfile
import os

from .metrics import poisson_loss as plosses
from .metrics import mse_loss as glosses
from .utils import create_optimizer_params, NpEncoder
from .modules.experiment_sampler import ExperimentSampler

from . import networks as NDNnetworks

FFnets = {
    'normal': NDNnetworks.FFnetwork,
    'add': NDNnetworks.FFnetwork,  # just controls how inputs are concatenated
    'mult': NDNnetworks.FFnetwork, # just controls how inputs are concatenated
    'scaffold': NDNnetworks.ScaffoldNetwork, # forward concatenates all layers (default: convolutional)
    'readout': NDNnetworks.ReadoutNetwork
}

class NDN(nn.Module):

    def __init__(self,
        ffnet_list = None,
        layer_list = None,  # can just import layer list if consisting of single ffnetwork (simple ffnet)
        external_modules = None,
        loss_type = 'poisson', 
        ffnet_out = None,
        optimizer_params = None,
        model_name=None,
        working_dir='./checkpoints'):

        super().__init__()

        # save the ffnet_list for serialization purposes
        self.ffnet_list = ffnet_list
        self.loss_type = loss_type
        self.ffnet_out = ffnet_out
        
        if ffnet_list is None:
            # then must be a single ffnet specified by layer_list
            assert layer_list is not None, "NDN: must specify either ffnet_list or layer_list."
            from .networks import FFnetwork
            ffnet_list = [FFnetwork.ffnet_dict(layer_list=layer_list)]
        else:
            assert layer_list is None, "NDN: cannot specify ffnet_list and layer_list at same time."
 
        assert type(ffnet_list) is list, 'FFnetwork list in NDN constructor must be a list.'


        if (ffnet_out is None) or (ffnet_out == -1):
            ffnet_out = len(ffnet_list)-1

        self.working_dir = working_dir

        # Configure loss
        if isinstance(loss_type, str):
            self.loss_type = loss_type
            if loss_type == 'poisson' or loss_type == 'poissonT':
                self.loss_module = plosses.PoissonLoss_datafilter()  # defined below, but could be in own Losses.py
            elif loss_type in ['gaussian', 'mse']:
                self.loss_module = glosses.MseLoss_datafilter()
            else:
                print('Invalid loss function.')
                self.loss_module = None
        else: # assume passed in loss function directly
            self.loss_type = 'custom'
            self.loss_module = loss_type

        # module can also be called as a function (since it has a forward)
        self.loss = self.loss_module
        self.val_loss = self.loss_module
        self.trainer = None  # to stash last trainer used in fitting
        self.block_sample = False  # if need time-contiguous blocks

        # Assemble FFnetworks from if passed in network-list -- else can embed model
        networks = self.assemble_ffnetworks(ffnet_list, external_modules)
        
        # Check and record output of network
        if not isinstance(ffnet_out, list):
            ffnet_out = [ffnet_out]
        
        for ii in range(len(ffnet_out)):
            if ffnet_out[ii] == -1:
                ffnet_out[ii] = len(networks)-1
                
        # Assemble ffnetworks
        self.networks = networks
        self.ffnet_out = ffnet_out

        # Set model_name if unspecified
        if model_name is None:
            self.model_name = self.model_string()
        else:
            self.model_name = model_name

        # Assign optimizer params
        if optimizer_params is None:
            optimizer_params = create_optimizer_params()
        self.opt_params = optimizer_params
        self.speckled_flag = False
    # END NDN.__init__

    def assemble_ffnetworks(self, ffnet_list, external_nets=None):
        """
        This function takes a list of ffnetworks and puts them together 
        in order. This has to do two steps for each ffnetwork: 

        1. Plug in the inputs to each ffnetwork as specified
        2. Builds the ff-network with the input
        
        This returns the 'network', which is (currently) a module with a 
        'forward' and 'reg_loss' function specified.

        When multiple ffnet inputs are concatenated, it will always happen in the first
        (filter) dimension, so all other dimensions must match
        """
        assert type(ffnet_list) is list, "ffnet_list must be a list."
        
        num_networks = len(ffnet_list)
        # Make list of pytorch modules
        networks = nn.ModuleList()

        for mm in range(num_networks):

            # Determine internal network input to each subsequent network (if exists)
            if ffnet_list[mm]['ffnet_n'] is not None:
                nets_in = ffnet_list[mm]['ffnet_n']
                input_dims_list = []
                for ii in range(len(nets_in)):
                    assert nets_in[ii] < mm, "FFnet%d (%d): input networks must come earlier"%(mm, ii)
                    input_dims_list.append(networks[nets_in[ii]].output_dims)
                ffnet_list[mm]['input_dims_list'] = input_dims_list
        
            # Create corresponding FFnetwork
            net_type = ffnet_list[mm]['ffnet_type']
            if net_type == 'external':  # separate case because needs to pass in external modules directly
                networks.append( NDNnetworks.FFnet_external(ffnet_list[mm], external_nets))
            else:
                networks.append( FFnets[net_type](**ffnet_list[mm]) )

        return networks
    # END NDNT.assemble_ffnetworks

    def compute_network_outputs(self, Xs):
        """Note this could return net_ins and net_outs, but currently just saving net_outs (no reason for net_ins yet"""
        
        assert 'networks' in dir(self), "compute_network_outputs: No networks defined in this NDN"

        net_ins, net_outs = [], []
        for ii in range(len(self.networks)):
            if self.networks[ii].ffnets_in is None:
                # then getting external input
                net_ins.append( [Xs[self.networks[ii].xstim_n]] )
                net_outs.append( self.networks[ii]( net_ins[-1] ) )
            else:
                in_nets = self.networks[ii].ffnets_in
                # Assemble network inputs in list, which will be used by FFnetwork
                inputs = []
                for mm in range(len(in_nets)):
                    inputs.append( net_outs[in_nets[mm]] )
                
                net_ins.append(inputs)
                net_outs.append( self.networks[ii](inputs) ) 
        return net_ins, net_outs
    # END NDNT.compute_network_outputs

    def forward(self, Xs):
        """This applies the forwards of each network in sequential order.
        The tricky thing is concatenating multiple-input dimensions together correctly.
        Note that the external inputs is actually in principle a list of inputs"""

        net_ins, net_outs = self.compute_network_outputs( Xs )
        # For now assume its just one output, given by the first value of self.ffnet_out
        return net_outs[self.ffnet_out[0]]
    # END NDNT.forward

    def training_step(self, batch, batch_idx=None):  # batch_indx not used, right?

        y = batch['robs']

        if self.speckled_flag:
            dfs = batch['dfs'] * batch['Mtrn']
        else:
            dfs = batch['dfs']

        y_hat = self(batch)

        loss = self.loss(y_hat, y, dfs)

        regularizers = self.compute_reg_loss()

        return {'loss': loss + regularizers, 'train_loss': loss, 'reg_loss': regularizers}
    # END Encoder.training_step

    def validation_step(self, batch, batch_idx=None):
        
        y = batch['robs']

        if self.speckled_flag:
            dfs = batch['dfs'] * batch['Mval']
        else:
            dfs = batch['dfs']

        y_hat = self(batch)
        loss = self.val_loss(y_hat, y, dfs)
        
        reg_loss = self.compute_reg_loss()
        
        return {'loss': loss, 'val_loss': loss, 'reg_loss': reg_loss}
    
    def compute_reg_loss(self):
        rloss = []
        for network in self.networks:
            rloss.append(network.compute_reg_loss())
        return reduce(torch.add, rloss)
    
    def get_trainer(self,
        version=None,
        save_dir='./checkpoints',
        name='jnkname',
        optimizer = None,
        scheduler = None,
        device = None,
        optimizer_type='AdamW',
        early_stopping=False,
        early_stopping_patience=5,
        early_stopping_delta=0.0,
        optimize_graph=False,
        **kwargs):
        """
            Returns a trainer object
        """
        from NDNT.training import Trainer, EarlyStopping, LBFGSTrainer
        import os
    
        #trainers = {'step': Trainer, 'AdamW': Trainer, 'Adam': Trainer, 'sgd': Trainer, 'lbfgs': LBFGSTrainer}
        trainers = {'step': Trainer, 'lbfgs': LBFGSTrainer}
        
        if optimizer is None:  # then specified through optimizer inputs
            optimizer = self.get_optimizer(optimizer_type=optimizer_type, **kwargs)
        
        if early_stopping:
            earlystopper = EarlyStopping( patience=early_stopping_patience, delta= early_stopping_delta )
            #if isinstance(opt_params['early_stopping'], EarlyStopping):
            #    earlystopping = opt_params['early_stopping']
            #elif isinstance(opt_params['early_stopping'], dict):
            #    earlystopping = EarlyStopping(patience=opt_params['early_stopping']['patience'],delta=opt_params['early_stopping']['delta'])
            #else:
            #    earlystopping = EarlyStopping(patience=opt_params['early_stopping_patience'],delta=0.0)
        else:
            earlystopper = None

        # Check for device assignment in opt_params
        if device is None:
            # Assign default device
            device = torch.device("cuda:0" if torch.cuda.is_available() else "cpu")
        else:
            if isinstance(device, str):
                device = torch.device(device)
            elif not isinstance(device, torch.device):
                raise ValueError("opt_params['device'] must be a string or torch.device")

        trainer_type = 'step'
        if optimizer is not None:
            if isinstance(optimizer, torch.optim.LBFGS):
                trainer_type = 'lbfgs'
        else:
            if optimizer_type == 'LBFGS':
                trainer_type = 'lbfgs'
        
        trainer = trainers[trainer_type](model=self,
                optimizer=optimizer,
                early_stopping=earlystopper,
                dirpath=os.path.join(save_dir, name),
                optimize_graph=optimize_graph,
                device=device,
                scheduler=scheduler,
                version=version,
                **kwargs
                )

        return trainer

    def get_dataloaders(self,
            dataset,
            train_inds=None,
            val_inds=None,
            batch_size=10, 
            num_workers=0,
            #is_fixation=False,
            is_multiexp=False,
            full_batch=False,
            pin_memory=False,
            data_seed=None,
            #device=None,
            **kwargs):

        from torch.utils.data import DataLoader, random_split, Subset

        # get the verbose flag if it is provided, default to False if not
        verbose = kwargs.get('verbose', False)

        covariates = list(dataset[0].keys())
        #print('Dataset covariates:', covariates)

        if train_inds is None or val_inds is None:
            n_val = len(dataset)//5
            n_train = len(dataset)-n_val

            if data_seed is None:
                train_ds, val_ds = random_split(dataset, lengths=[n_train, n_val], generator=torch.Generator()) # .manual_seed(42)
            else:
                train_ds, val_ds = random_split(dataset, lengths=[n_train, n_val], generator=torch.Generator().manual_seed(data_seed))
        
            if train_inds is None:
                train_inds = train_ds.indices
            if val_inds is None:
                val_inds = val_ds.indices
            
        # build dataloaders:
        if self.block_sample:
            # New method: just change collate function to collate_blocks provided by dataset
            #train_ds = Subset(dataset, train_inds)
            #val_ds = Subset(dataset, val_inds)

            #train_dl = DataLoader(
            #    train_ds, batch_size=batch_size, shuffle=True, collate_fn=dataset.collate_blocks,
            #    num_workers=num_workers, pin_memory=pin_memory)
            #valid_dl = DataLoader(
            #    val_ds, batch_size=batch_size, shuffle=True, collate_fn=dataset.collate_blocks,
            #    num_workers=num_workers, pin_memory=pin_memory)

            # we use a batch sampler to sample the data because it generates indices for the whole batch at one time
            # instead of iterating over each sample. This is both faster (probably) for our cases, and it allows us
            # to use the "Fixation" datasets and concatenate along a variable-length batch dimension
            train_sampler = torch.utils.data.sampler.BatchSampler(
                torch.utils.data.sampler.SubsetRandomSampler(train_inds),
                batch_size=batch_size,
                drop_last=False)
            
            val_sampler = torch.utils.data.sampler.BatchSampler(
                torch.utils.data.sampler.SubsetRandomSampler(val_inds),
                batch_size=batch_size,
                drop_last=False)

            train_dl = DataLoader(dataset, sampler=train_sampler, batch_size=None, num_workers=num_workers)
            valid_dl = DataLoader(dataset, sampler=val_sampler, batch_size=None, num_workers=num_workers)
        elif is_multiexp:
            train_sampler = ExperimentSampler(dataset, batch_size=batch_size, indices=train_inds, shuffle=True, verbose=verbose)
            val_sampler = ExperimentSampler(dataset, batch_size=batch_size, indices=val_inds, shuffle=True, verbose=verbose)

            train_dl = DataLoader(dataset, sampler=train_sampler, batch_size=None, num_workers=num_workers)
            valid_dl = DataLoader(dataset, sampler=val_sampler, batch_size=None, num_workers=num_workers)
        else:
            train_ds = Subset(dataset, train_inds)
            val_ds = Subset(dataset, val_inds)

            shuffle_data = True  # no reason not to shuffle -- samples everything over epoch
            if pin_memory:
                print('Pinning memory')
            train_dl = DataLoader(
                train_ds, batch_size=batch_size, shuffle=shuffle_data,
                num_workers=num_workers, pin_memory=pin_memory)
            valid_dl = DataLoader(
                val_ds, batch_size=batch_size, shuffle=shuffle_data,
                num_workers=num_workers, pin_memory=pin_memory)
            
        return train_dl, valid_dl
    # END NDN.get_dataloaders

    def get_optimizer(self,
            optimizer_type='AdamW',
            learning_rate=0.001,
            weight_decay=0.01,
            amsgrad=False,
            betas=(0.9, 0.999),
            max_iter=10,
            history_size=4,
            tolerance_change=1e-3,
            tolerance_grad=1e-4,
            line_search_fn=None,
            **kwargs):
        
        # Assign optimizer
        if optimizer_type=='AdamW':

            # weight decay only affects certain parameters
            decay = []
            
            decay_names = []
            no_decay_names = []
            no_decay = []
            for name, m in self.named_parameters():
                if 'weight' in name:
                    decay.append(m)
                    decay_names.append(name)
                else:
                    no_decay.append(m)
                    no_decay_names.append(name)

            optimizer = torch.optim.AdamW([{'params': no_decay, 'weight_decay': 0}, {'params': decay, 'weight_decay': weight_decay}],
                    lr=learning_rate,
                    betas=betas,
                    amsgrad=amsgrad)

        elif optimizer_type=='Adam':
            optimizer = torch.optim.Adam(self.parameters(),
                    lr=learning_rate,
                    betas=betas)

        elif optimizer_type=='LBFGS':

            optimizer = torch.optim.LBFGS(
                self.parameters(), 
                history_size=history_size, max_iter=max_iter, 
                tolerance_change=tolerance_change,
                tolerance_grad=tolerance_grad,
                line_search_fn=line_search_fn)

        else:
            raise ValueError('optimizer [%s] not supported' %optimizer_type)
        
        return optimizer
    # END NDN.get_optimizer
    
    def prepare_regularization(self):

        for network in self.networks:
            network.prepare_regularization()

    def fit(self,
        dataset,
        train_inds=None,
        val_inds=None,
        speckledXV=False,
        seed=None, # this currently seed for data AND optimization
        save_dir:str=None,
        version:int=None,
        #name:str=None,
        optimizer=None,  # this can pass in full optimizer (rather than keyword)
        scheduler=None,
        batch_size=None,
        force_dict_training=False,  # will force dict-based training instead of using data-loaders for LBFGS
        block_sample=None, # to pass in flag to use dataset's block-sampler (and choose appropriate dataloader)
        reuse_trainer=False,
        device=None,
        **kwargs  # kwargs replaces explicit opt_params, which can list some or all of the following
        ):

        '''
        This is the main training loop.
        Steps:
            1. Get a trainer and dataloaders
            2. Prepare regularizers
            3. Run the main fit loop from the trainer, checkpoint, and save model
        '''
        import time

        assert batch_size is not None, "NDN.fit() must be passed batch_size in optimization params."

        if save_dir is None:
            save_dir = self.working_dir

        if block_sample is not None:
            self.block_sample = block_sample

        # Should be set ahead of time
        name = self.model_name

        # Determine train_inds and val_inds: read from dataset if not specified, or warn
        self.speckled_flag = speckledXV  # This determines training/test loop
        if speckledXV:
            assert train_inds is None, "SPECKLED: no train_inds"
            assert val_inds is None, "SPECKLED: no val_inds"
            train_inds = range(len(dataset))
            val_inds = range(len(dataset))
        else:
            if train_inds is None:
                # check dataset itself
                if self.block_sample:
                    if hasattr(dataset, 'train_blks'):
                        if dataset.train_blks is not None:
                            train_inds = dataset.train_blks
                        else:
                            print( "Warning: no train_bkls specified in dataset (block_sample)")
                    else:
                        print( "Warning: no train_bkls specified (block_sample)")                
                else:
                    if hasattr(dataset, 'train_inds'):
                        if dataset.train_inds is not None:
                            train_inds = dataset.train_inds
                        else:
                            print( "Warning: no train_inds specified in dataset" )
                    else:
                        train_inds = range(len(dataset))
                        if 'verbose' in kwargs.keys():
                            if kwargs['verbose'] > 0:
                                print( "Warning: no train_inds specified. Using full dataset passed in.")
            if val_inds is None:
                if self.block_sample:
                    if hasattr(dataset, 'val_blks'):
                        if dataset.val_inds is not None:
                            val_inds = dataset.val_blks
                        else:
                            print( "Warning: no val_bkls specified in dataset (block_sample)")
                    else:
                        print( "Warning: no val_bkls specified (block_sample)")
                else:
                    if hasattr(dataset, 'val_inds'):
                        if dataset.val_inds is not None:
                            val_inds = dataset.val_inds
                        else:
                            print( "Warning: no val_inds specified in dataset." )
                    else:
                        print( "No val_inds specified.")

        if force_dict_training:
            batch_size = len(train_inds)

        # Check to see if loss-flags require any initialization using dataset information 
        if self.loss_module.unit_weighting or (self.loss_module.batch_weighting == 2):
            self.initialize_loss(dataset, batch_size=batch_size, data_inds=train_inds) 

        # Prepare model regularization (will build reg_modules)
        self.prepare_regularization()

        if 'verbose' in kwargs:
            if kwargs['verbose'] > 0:
                print( 'Model:', self.model_name)

        # Make trainer 
        if reuse_trainer & (self.trainer is not None):
            trainer = self.trainer
            print("  Reusing existing trainer")
        else:
            trainer = self.get_trainer(
                version=version,
                optimizer=optimizer,
                scheduler=scheduler,
                save_dir=save_dir,
                name=name,
                device=device,
                **kwargs)

        t0 = time.time()
        if force_dict_training:
            from NDNT.training import LBFGSTrainer
            assert isinstance(trainer, LBFGSTrainer), "force_dict_training will not work unless using LBFGS." 

            #trainer.fit(self, train_dl.dataset[:], valid_dl.dataset[:], seed=seed)
            trainer.fit(self, dataset[train_inds], dataset[val_inds], seed=seed)
        else:
            # Create dataloaders / 
            train_dl, valid_dl = self.get_dataloaders(
                dataset, batch_size=batch_size, 
                train_inds=train_inds, val_inds=val_inds, data_seed=seed, **kwargs)
    
            trainer.fit(self, train_dl, valid_dl, seed=seed)
        t1 = time.time()

        self.trainer = trainer

        if 'verbose' in kwargs.keys():
            if kwargs['verbose'] > 0:
                print('  Fit complete:', t1-t0, 'sec elapsed')
        else:  # default behavior
            print('  Fit complete:', t1-t0, 'sec elapsed')
    # END NDN.fit

    def fit_dl(self,
        train_ds, val_ds, 
        seed=None, # this currently seed for data AND optimization
        save_dir:str=None,
        version:int=None,
        name:str=None,
        optimizer=None,  # this can pass in full optimizer (rather than keyword)
        scheduler=None,
        batch_size=None,
        num_workers=0,
        force_dict_training=False,  # will force dict-based training instead of using data-loaders for LBFGS
        device=None,
        **kwargs  # kwargs replaces explicit opt_params, which can list some or all of the following
        ):

        '''
        This is the main training loop.
        Steps:
            1. Get a trainer and dataloaders
            2. Prepare regularizers
            3. Run the main fit loop from the trainer, checkpoint, and save model
        '''
        import time

        assert batch_size is not None, "NDN.fit() must be passed batch_size in optimization params."

        if save_dir is None:
            save_dir = self.working_dir
        
        if name is None:
            name = self.model_name

        # Check to see if loss-flags require any initialization using dataset information 
        if self.loss_module.unit_weighting or (self.loss_module.batch_weighting == 2):
            if force_dict_training:
                batch_size = len(train_ds)
            self.initialize_loss(train_ds, batch_size=batch_size) 

        # Prepare model regularization (will build reg_modules)
        self.prepare_regularization()

        # Create dataloaders 
        shuffle_data=True  # no condition when we don't want it shuffled, right?

        from torch.utils.data import DataLoader
        train_dl = DataLoader( train_ds, batch_size=batch_size, num_workers=num_workers, shuffle=shuffle_data) 
        valid_dl = DataLoader( val_ds, batch_size=batch_size, num_workers=num_workers, shuffle=shuffle_data) 

        # Make trainer
        trainer = self.get_trainer(
            version=version,
            optimizer=optimizer,
            scheduler=scheduler,
            save_dir=save_dir,
            name=name,
            device=device,
            **kwargs)

        t0 = time.time()
        if force_dict_training:
            from NDNT.training import LBFGSTrainer
            assert isinstance(trainer, LBFGSTrainer), "force_dict_training will not work unless using LBFGS." 

            trainer.fit(self, train_dl.dataset[:], valid_dl.dataset[:], seed=seed)
        else:
            trainer.fit(self, train_dl, valid_dl, seed=seed)
        t1 = time.time()

        print('  Fit complete:', t1-t0, 'sec elapsed')
        self.trainer = trainer
    # END NDN.fit_dl
    
    def initialize_loss( self, dataset=None, batch_size=None, data_inds=None, batch_weighting=None, unit_weighting=None ):
        """
        Interacts with loss_module to set loss flags and/or pass in dataset information
        Without dataset, it will just set flags 'batch_weighting' [-1, 0,1,2] and 'unit_weighting'
        With dataset, it will set av_batch_size and unit_weights based on average rate
        """

        if batch_weighting is None:
            batch_weighting = self.loss_module.batch_weighting
        else:
            assert batch_weighting in [0,1,2,-1], "Initialize loss: invalid batch_weighting value: %d"%batch_weighting
        if unit_weighting is None:
            unit_weighting = self.loss_module.unit_weighting
        
        unit_weights, av_batch_size = None, None
        if dataset is not None:
            assert batch_size is not None, "Initialize loss: need to have batch_size defined with dataset"
            if data_inds is None:
                data_inds = range(len(dataset))

            # Compute average batch size
            T = len(data_inds)
            num_batches = np.ceil(T/batch_size)
            av_batch_size = T/num_batches

            # Compute unit weights based on number of spikes in dataset (and/or firing rate) if requested
            unit_weights = 1.0/np.maximum( self.compute_average_responses(dataset, data_inds=data_inds), 1e-8 )

        self.loss_module.set_loss_weighting( 
            batch_weighting=batch_weighting, unit_weighting=unit_weighting, 
            unit_weights=unit_weights, av_batch_size=av_batch_size )
    # END NDNT.initialize_loss

    def compute_average_responses( self, dataset, data_inds=None ):
        if data_inds is None:
            data_inds = range(len(dataset))
        
        # Check if dataset has specified function
        if hasattr( dataset, 'avrates' ):
            return dataset.avrates()

        # Iterate through dataset to compute average rates
        NC = dataset[0]['robs'].shape[-1]
        Rsum, Tsum = torch.zeros(NC), torch.zeros(NC)
        for tt in data_inds:
            sample = dataset[tt]
            if len(sample['robs'].shape) == 1:  # then one datapoint at a time
                Tsum += sample['dfs'].cpu()
                Rsum += torch.mul(sample['dfs'], sample['robs']).cpu()
            else: # then each sample contains multiple datapoints and need to sum
                Tsum += torch.sum(sample['dfs'], axis=0).cpu()
                Rsum += torch.sum(torch.mul(sample['dfs'], sample['robs']), axis=0).cpu()

        return torch.divide( Rsum, Tsum.clamp(1) ).cpu().detach().numpy()
    # END NDNT.compute_average_responses

    def initialize_biases( self, dataset, data_inds=None, ffnet_target=-1, layer_target=-1 ):

        avRs = self.compute_average_responses( dataset=dataset, data_inds=data_inds )
        # Invert last layer nonlinearity
        assert len(avRs) == len(self.networks[ffnet_target].layers[layer_target].bias), "Need to specify output NL correctly: layer confusion."
        if self.networks[ffnet_target].layers[layer_target].NL is None:
            print( 'Initializing biases given linear NL')
            biases = avRs
            
        elif isinstance(self.networks[ffnet_target].layers[layer_target].NL, nn.Softplus):
            print( 'Initializing biases given Softplus NL')
            # Invert softplus
            beta = self.networks[ffnet_target].layers[layer_target].NL.beta
            biases = np.log(np.exp(np.maximum(avRs, 1e-6))-1)/beta
        else:
            biases = np.zeros(len(avRs))
        
        self.networks[ffnet_target].layers[layer_target].bias.data = torch.tensor(biases, dtype=torch.float32)
    # otherwise not initializing biases, even if desired

    def eval_models(
        self, data, data_inds=None, bits=False, null_adjusted=False, speckledXV=False, train_val=1,
        batch_size=1000, num_workers=0, **kwargs ):
        '''
        get null-adjusted log likelihood (if null_adjusted = True)
        bits=True will return in units of bits/spike

        Note that data will be assumed to be a dataset, and data_inds will have to be specified batches
        from dataset.__get_item__()
        '''

        # Switch into evalulation mode
        self.eval()

        if isinstance(data, dict): 
            # Then assume that this is just to evaluate a sample: keep original here
            assert data_inds is None, "Cannot use data_inds if passing in a dataset sample."
            dev0 = data['robs'].device
            m0 = self.to(dev0)
            yhat = m0(data)
            y = data['robs']
            if speckledXV:
                if train_val == 1:
                    dfs = data['Mval']*data['dfs']
                else:
                    dfs = data['Mtrn']*data['dfs']
            else:
                dfs = data['dfs']
            
            if 'poisson' in m0.loss_type:
                loss = m0.loss_module.lossNR
            else:
                print("This loss-type is not supported for eval_models.")
                loss = None

            with torch.no_grad():
                LLraw = torch.sum( 
                    torch.multiply( 
                        dfs, 
                        loss(yhat, y)),
                        axis=0).detach().cpu().numpy()
                obscnt = torch.sum(
                    torch.multiply(dfs, y), axis=0).detach().cpu().numpy()
                
                Ts = np.maximum(torch.sum(dfs, axis=0).detach().cpu().numpy(), 1)

                LLneuron = LLraw / np.maximum(obscnt,1) # note making positive

                if null_adjusted:
                    #predcnt = torch.sum(
                    #    torch.multiply(dfs, yhat), axis=0).detach().cpu().numpy()
                    #rbar = np.divide(predcnt, Ts)
                    #LLnulls = np.log(rbar)-np.divide(predcnt, np.maximum(obscnt,1))
                    rbar = np.divide(obscnt, np.maximum(Ts, 1))
                    LLnulls = np.log(np.maximum(rbar, 1e-6))-1

                    LLneuron = -LLneuron - LLnulls             

            return LLneuron  # end of the old method

        else:
            # This will be the 'modern' eval_models using already-defined self.loss_module
            # In this case, assume data is dataset
            if data_inds is None:
                data_inds = list(range(len(data)))

            from torch.utils.data import DataLoader, Subset

            data_dl, _ = self.get_dataloaders(
                data, batch_size=batch_size, num_workers=num_workers, 
                train_inds=data_inds, val_inds=data_inds)
            #data_ds = Subset(data, data_inds)
            #data_dl = DataLoader(data_ds, batch_size=batch_size, num_workers=num_workers)

            LLsum, Tsum, Rsum = 0, 0, 0
            from tqdm import tqdm
            d = next(self.parameters()).device  # device the model is on
            for data_sample in tqdm(data_dl, desc='Eval models'):
                # data_sample = data[tt]
                for dsub in data_sample.keys():
                    if data_sample[dsub].device != d:
                        data_sample[dsub] = data_sample[dsub].to(d)
                with torch.no_grad():
                    pred = self(data_sample)
                    if speckledXV:
                        if train_val == 1:
                            dfs = data_sample['dfs']*data_sample['Mval']
                        else:
                            dfs = data_sample['dfs']*data_sample['Mtrn']
                    else:
                        dfs = data_sample['dfs']
                    
                    LLsum += self.loss_module.unit_loss( 
                        pred, data_sample['robs'], data_filters=dfs, temporal_normalize=False)
                    Tsum += torch.sum(data_sample['dfs'], axis=0)
                    Rsum += torch.sum(torch.mul(dfs, data_sample['robs']), axis=0)
            LLneuron = torch.divide(LLsum, Rsum.clamp(1) )

            # Null-adjust
            if null_adjusted:
                rbar = torch.divide(Rsum, Tsum.clamp(1))
                LLnulls = torch.log(rbar)-1
                LLneuron = -LLneuron - LLnulls 
        if bits:
            LLneuron/=np.log(2)

        return LLneuron.detach().cpu().numpy()

    def generate_predictions(self, data, data_inds=None, block_inds=None, batch_size=None, num_lags=0, ffnet_target=None, device=None):
        """
        Generate predictions for a dataset.
        :param data: the dataset
        :param data_inds: which indices to use from the dataset
        :param block_inds: which blocks to use from the dataset (if block_sample)
        :param batch_size: how much data to process at each iteration. Reduce if running out of memory.
        :param num_lags: how many lags to use for prediction
        :param ffnet_target: index for the feedforward network to use for prediction (default is the whole model)
        :param device: which device to use for prediction
        :return: predictions array (NT x NC) or (num_blocks x NC)
        """
    
        # Switch into evalulation mode
        self.eval()
    
        # handle the block_sample case separately
        num_cells = self.networks[-1].output_dims[0]
    
        if self.block_sample:
            if device is not None:
                self.to(device)

            assert data_inds is None, "block_sample currently does not handle data_inds"
            if batch_size is None:
                batch_size = 10   # default batch size for block_sample
            if block_inds is None:
                block_inds = np.arange(len(data.block_inds))
            
            total = len(block_inds)
            data_subset_NT = np.sum([len(data.block_inds[ii]) for ii in block_inds])
            pred = torch.zeros((data_subset_NT, num_cells)).to(device)
            with torch.no_grad():
                for i in tqdm.tqdm(range(0, total, batch_size)):
                    batch_block_inds = [data.block_inds[ii] for ii in block_inds[i:i+batch_size]]
                    batch_block_inds = np.concatenate(batch_block_inds)
                    data_batch = data[i:i+batch_size]
                    if device is not None:
                        for key in data_batch.keys():
                            data_batch[key] = data_batch[key].to(device)
                    if ffnet_target is not None:
                        pred_batch = self.networks[ffnet_target](data_batch)
                    else:
                        pred_batch = self(data_batch)
                    pred[batch_block_inds] = pred_batch
            return pred
    
    
        if isinstance(data, dict):
            # Then assume that this is just to evaluate a sample: keep original here
            assert data_inds is None, "Cannot use data_inds if passing in a dataset sample."
            dev0 = data['robs'].device
            m0 = self.to(dev0)
            with torch.no_grad():
                if ffnet_target is not None:
                    pred = m0.networks[ffnet_target](data)
                else:
                    pred = m0(data)
    
        else:
            if batch_size is None:
                batch_size = 2000   # default batch size for non-block_sample
            dev0 = data[0]['robs'].device
            m0 = self.to(dev0)
    
            if data_inds is None:
                data_inds = np.arange(len(data))
            NT = len(data_inds)
    
            pred = torch.zeros([NT, num_cells])
    
            # Must do contiguous sampling despite num_lags
            nblks = np.ceil(NT/batch_size).astype(int)
            for bb in tqdm.tqdm(range(nblks)):
                trange = np.arange(batch_size*bb-num_lags, batch_size*(bb+1))
                trange = trange[trange < NT]
                with torch.no_grad():
                    if ffnet_target is not None:
                        pred_tmp = m0.networks[ffnet_target](data[data_inds[trange]])
                    else:
                        pred_tmp = m0(data[data_inds[trange]])
                pred[batch_size*bb + np.arange(len(trange)-num_lags), :] = pred_tmp[num_lags:, :]
    
        return pred.cpu()
            
    def get_weights(self, ffnet_target=0, **kwargs):
        """passed down to layer call, with optional arguments conveyed"""
        assert ffnet_target < len(self.networks), "Invalid ffnet_target %d"%ffnet_target
        return self.networks[ffnet_target].get_weights(**kwargs)

    def get_readout_locations(self):
        """This currently retuns list of readout locations and sigmas -- set in readout network"""
        # Find readout network
        net_n = -1
        for ii in range(len(self.networks)):
            if self.networks[ii].network_type == 'readout':
                net_n = ii
        assert net_n >= 0, 'No readout network found.'
        return self.networks[net_n].get_readout_locations()

    def passive_readout(self):
        """This finds the readout layer and applies its passive_readout function"""
        from NDNT.modules.layers.readouts import ReadoutLayer
        assert isinstance(self.networks[-1].layers[-1], ReadoutLayer), "NDNT: Last layer is not a ReadoutLayer"
        self.networks[-1].layers[-1].passive_readout()

    def list_parameters(self, ffnet_target=None, layer_target=None):
        if ffnet_target is None:
            ffnet_target = np.arange(len(self.networks), dtype='int32')
        elif not isinstance(ffnet_target, list):
            ffnet_target = [ffnet_target]
        for ii in ffnet_target:
            assert(ii < len(self.networks)), 'Invalid network %d.'%ii
            print("Network %d:"%ii)
            self.networks[ii].list_parameters(layer_target=layer_target)

    def set_parameters(self, ffnet_target=None, layer_target=None, name=None, val=None ):
        """Set parameters for listed layer or for all layers."""
        if ffnet_target is None:
            ffnet_target = np.arange(len(self.networks), dtype='int32')
        elif not isinstance(ffnet_target, list):
            ffnet_target = [ffnet_target]
        for ii in ffnet_target:
            assert(ii < len(self.networks)), 'Invalid network %d.'%ii
            self.networks[ii].set_parameters(layer_target=layer_target, name=name, val=val)

    def set_reg_val(self, reg_type=None, reg_val=None, ffnet_target=None, layer_target=None ):
        """Set reg_values for listed network and layer targets (default 0,0)."""
        if ffnet_target is None:
            ffnet_target = 0
        assert ffnet_target < len(self.networks), "ffnet target too large (max = %d)"%len(self.networks)
        self.networks[ffnet_target].set_reg_val( reg_type=reg_type, reg_val=reg_val, layer_target=layer_target )

    def plot_filters(self, ffnet_target=0, **kwargs):
        self.networks[ffnet_target].plot_filters(**kwargs)

<<<<<<< HEAD
    def save_model(self, filename=None, pt=False ):
=======
    def save_model_zip(self, 
                       filename,
                       ffnet_list=None,
                       ffnet_out=None,
                       loss_type='poisson',
                       model_name=None,
                       working_dir='./checkpoints'):
        """
        Save the model as a zip file containing a json file with the model parameters
        and a .ckpt file with the state_dict.
        :param filename: the name of the zip file to save
        :param ffnet_list: the list of feedforward networks (if this is set, it uses the ffnet_list, ffnet_out, loss_type, model_name, and working_dir arguments)
        :param ffnet_out: the output layer of the feedforward network
        :param loss_type: the loss type
        :param model_name: the name of the model
        :param working_dir: the working directory
        """
        if filename.endswith('.zip'):
            filename = filename[:-4]

        # package params
        if ffnet_list is None:
            ndn_params = {'ffnet_list': self.ffnet_list, 
                          'loss_type':self.loss_type,
                          'ffnet_out': self.ffnet_out,
                          'model_name': self.model_name,
                          'working_dir': self.working_dir}
        else:
            ndn_params = {'ffnet_list': ffnet_list, 
                          'loss_type':loss_type,
                          'ffnet_out': ffnet_out,
                          'model_name': model_name,
                          'working_dir': working_dir}

        # make zip_filename and ckpt_filename in the same directory as the filename
        json_filename = filename + '.json'
        ckpt_filename = filename + '.ckpt'
        with open(json_filename, 'w') as f:
            json.dump(ndn_params, f, cls=NpEncoder)
        torch.save(self.state_dict(), ckpt_filename)
        # zip up the two files
        with zipfile.ZipFile(filename + '.zip', 'w') as myzip:
            myzip.write(json_filename)
            myzip.write(ckpt_filename)
        # remove the two files
        os.remove(json_filename)
        os.remove(ckpt_filename)

    @classmethod
    def load_model_zip(cls, filename):
        """
        Load the model from a zip file containing a json file with the model parameters
        and a .ckpt file with the state_dict
        """
        if filename.endswith('.zip'):
            filename = filename[:-4]
        # open the zip file
        with zipfile.ZipFile(filename + '.zip', 'r') as myzip:
            myzip.extractall()
        with open(filename + '.json', 'r') as f:
            params = json.load(f)
        ffnet_list = params['ffnet_list']
        loss_type = params['loss_type']
        ffnet_out = params['ffnet_out']
        model_name = params['model_name']
        working_dir = params['working_dir']
        # make an NDN object with the ffnet_list
        model = cls(ffnet_list=ffnet_list, 
                    loss_type=loss_type,
                    ffnet_out=ffnet_out,
                    model_name=model_name,
                    working_dir=working_dir)
        model.prepare_regularization() # this will build the reg_modules
        # load the state_dict
        state_dict = torch.load(filename + '.ckpt')
        model.load_state_dict(state_dict)
        # remove the two files
        os.remove(filename + '.json')
        os.remove(filename + '.ckpt')
        return model

    def save_model(self, filename=None ):
>>>>>>> cfb36fe0
        """Models will be saved using dill/pickle in as the filename, which can contain
        the directory information. Will be put in the CPU first"""

        import dill
        if filename is None:
            fn += self.model_name + '.pkl'
        else:
            fn = filename

        # Eliminate nested objects
        if self.trainer is not None:
            del self.trainer
            self.trainer = None

        print( '  Saving model at', fn)

        with open(fn, 'wb') as f:
            if pt:
                torch.save(self.to(torch.device('cpu')), f)
            else:
                dill.dump(self.to(torch.device('cpu')), f)

    def save_model_chk(self, filename=None, alt_dirname=None):
        """Models will be saved using dill/pickle in the directory above the version
        directories, which happen to be under the model-name itself. This assumes the
        current save-directory (notebook specific) and the model name"""

        import dill
        if alt_dirname is None:
            fn = './checkpoints/'
        else:
            fn = alt_dirname
            if alt_dirname[-1] != '/':
                fn += '/'
        if filename is None:
            fn += self.model_name + '.pkl'
        else :
            fn += filename
        print( '  Saving model at', fn)

        with open(fn, 'wb') as f:
            dill.dump(self, f)

    def get_null_adjusted_ll(self, sample, bits=False):
        '''
        get null-adjusted log likelihood
        bits=True will return in units of bits/spike
        '''
        m0 = self.cpu()
        if self.loss_type == 'poisson':
            #loss = nn.PoissonNLLLoss(log_input=False, reduction='none')
            loss = self.loss_module.lossNR
        else:
            print('Whatever loss function you want is not yet here.')
        
        lnull = -loss(torch.ones(sample['robs'].shape)*sample['robs'].mean(axis=0), sample['robs']).detach().cpu().numpy().sum(axis=0)
        #yhat = m0(sample['stim'], shifter=sample['eyepos'])
        yhat = m0(sample)
        llneuron = -loss(yhat,sample['robs']).detach().cpu().numpy().sum(axis=0)
        rbar = sample['robs'].sum(axis=0).numpy()
        ll = (llneuron - lnull)/rbar
        if bits:
            ll/=np.log(2)
        return ll
    
    def get_activations(self, sample, ffnet_target=0, layer_target=0, NL=False):
        """
        Returns the inputs and outputs of a specified ffnet and layer
        Args:
            sample: dictionary of sample data from a dataset
            ffnet_target: which network to target (default: 0)
            layer_target: which layer to target (default: 0)
            NL: get activations using the nonlinearity as the module target
        Output:
            activations: dictionary of activations
            with keys:
                'input' : input to layer
                'output' : output of layer
        """
        
        activations = {}

        def hook_fn(m, i, o):
            activations['input'] = i
            activations['output'] = o

        if NL:
            if self.networks[ffnet_target].layers[layer_target].NL:
                handle = self.networks[ffnet_target].layers[layer_target].NL.register_forward_hook(hook_fn)
            else:
                raise ValueError('This layer does not have a non-linearity. Call with NL=False')
        else:
            handle = self.networks[ffnet_target].layers[layer_target].register_forward_hook(hook_fn)

        out = self(sample)
        handle.remove()
        return activations

    @property
    def device( self ):
        return next(self.parameters()).device
        # just for checking -- but not definitive/great to do in general, apparently

    @classmethod
    def load_model(cls, filename=None, pt=False ):
        '''
            Load a pickled model from disk.
            Arguments:
                filename: path and filename
            Returns:
                model: loaded model on CPU
        '''
        from NDNT.utils.NDNutils import CPU_Unpickler as unpickler

        #import dill 
        #model = dill.load(filename)
        with open(filename, 'rb') as f:
            if pt:
                model = torch.load(f)
            model = unpickler(f).load()
        
        return model

    @classmethod
    def load_model_chk(cls, checkpoint_path=None, model_name=None, version=None):
        '''
            Load a model from disk.
            Arguments:
                checkpoint_path: path to directory containing model checkpoints
                model_name: name of model (from model.model_name)
                version: which checkpoint to load (default: best)
            Returns:
                model: loaded model
        '''
        
        from NDNT.utils.NDNutils import load_model as load

        assert checkpoint_path is not None, "Need to provide a checkpoint_path"
        assert model_name is not None, "Need to provide a model_name"

        model = load(checkpoint_path, model_name, version)
        
        return model

    def model_string( self ):
        """Automated way to name model"""
        from NDNT.utils import filename_num2str

        label_chart = {
            'NDNLayer': 'N',
            'ConvLayer': 'C', 
            'TconvLayer': 'Ct',
            'STconvLayer': 'Cs',
            'ReadoutLayer':'R',
            'FixationLayer': 'F', 
            'Dim0Layer': 'D',
            'ChannelLayer': 'A'}

        Noutputs = np.prod(self.networks[-1].layers[-1].output_dims)
        name = 'M' + filename_num2str(Noutputs, num_digits=3)
        for ii in range(len(self.networks)):
            name += '_'
            for jj in range(len(self.networks[ii].layers)):
                t = "%s"%type(self.networks[ii].layers[jj])
                p, q = t.rfind('.'), t.rfind("'")
                Ltype = t[(p+1):q]
                if Ltype in label_chart:
                    name += label_chart[Ltype]
                else:
                    name += 'X'
        return name
<|MERGE_RESOLUTION|>--- conflicted
+++ resolved
@@ -967,9 +967,6 @@
     def plot_filters(self, ffnet_target=0, **kwargs):
         self.networks[ffnet_target].plot_filters(**kwargs)
 
-<<<<<<< HEAD
-    def save_model(self, filename=None, pt=False ):
-=======
     def save_model_zip(self, 
                        filename,
                        ffnet_list=None,
@@ -1052,7 +1049,6 @@
         return model
 
     def save_model(self, filename=None ):
->>>>>>> cfb36fe0
         """Models will be saved using dill/pickle in as the filename, which can contain
         the directory information. Will be put in the CPU first"""
 
