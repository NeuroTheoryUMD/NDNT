from numpy.lib.arraysetops import isin
import torch
from torch.nn import functional as F
import torch.nn as nn

from .ndnlayer import NDNLayer
import numpy as np

class ConvLayer(NDNLayer):
    """
    Convolutional NDN Layer

    Args (required):
        input_dims: tuple or list of ints, (num_channels, height, width, lags)
        num_filters: number of output filters
        filter_dims: width of convolutional kernel (int or list of ints)
    Args (optional):
        padding: 'same' or 'valid' (default 'same')
        weight_init: str, 'uniform', 'normal', 'xavier', 'zeros', or None
        bias_init: str, 'uniform', 'normal', 'xavier', 'zeros', or None
        bias: bool, whether to include bias term
        NLtype: str, 'lin', 'relu', 'tanh', 'sigmoid', 'elu', 'none'

    """
    def __init__(self,
            input_dims=None,
            num_filters=None,
            #conv_dims=None,
            filter_dims=None,
            temporal_tent_spacing=None,
            output_norm=None,
            stride=None,
            dilation=1,
            padding='same',
            res_layer=False,  # to make a residual layer
            window=None,
            folded_lags=False,
            **kwargs,
            ):

        assert input_dims is not None, "ConvLayer: Must specify input_dims"
        assert num_filters is not None, "ConvLayer: Must specify num_filters"
        if res_layer:
            assert padding == 'same', "ConvLayer: padding must be set to 'same' for res_layer"

        #assert (conv_dims is not None) or (filter_dims is not None), "ConvLayer: conv_dims or filter_dims must be specified"
        if 'conv_dims' in kwargs:
            print("No longer using conv_dims. Use filter_dims instead.")

        assert filter_dims is not None, "ConvLayer: filter_dims must be specified"

        self.res_layer = res_layer

        #if conv_dims is None:
        #    from copy import copy
        #    conv_dims = copy(filter_dims[1:])
        
        is1D = input_dims[2] == 1
        # Place filter_dims information in correct place -- maybe overkill, but easy to specify 
        # spatial width in any number of ways using 'filter_dims'
        if isinstance(filter_dims, int):  # if pass single number (filter_width)
            filter_dims = [filter_dims]
        if len(filter_dims) == 1:
            if is1D:
                #conv_dims = [copy(conv_dims), input_dims[-1]]
                filter_dims = [input_dims[0], filter_dims[0], 1, input_dims[-1]]
            else:
                #conv_dims = [copy(conv_dims), copy(conv_dims), input_dims[-1]]
                filter_dims = [input_dims[0], filter_dims[0], filter_dims[0], input_dims[-1]]
        elif len(filter_dims) == 2:  # Assume 2-d and passing spatial dims
            assert not is1D, "ConvLayer: invalid filter_dims"
            filter_dims = [input_dims[0], filter_dims[0], filter_dims[1], input_dims[-1]]
        elif len(filter_dims) == 3:  # Assume didn't pass in filter dimension
            from copy import copy
            filter_dims = [input_dims[0]] + copy(filter_dims)
        # otherwise filter_dims is correct

        # Best practice for convolutions would have odd-dimension convolutional filters: 
        # will need full_padding and slowdown (possibly non-deterministic behavior) otherwise
        for ii in [1,2]:
            if filter_dims[ii]%2 != 1: print("ConvDim %d should be odd."%ii) 
                
        self.window = False
        # If tent-basis, figure out how many lag-dimensions using tent_basis transform
        self.tent_basis = None
        if temporal_tent_spacing is not None and temporal_tent_spacing > 1:
            from NDNT.utils import tent_basis_generate
            num_lags = filter_dims[-1] #conv_dims[2]
            tentctrs = list(np.arange(0, num_lags, temporal_tent_spacing))
            self.tent_basis = tent_basis_generate(tentctrs)
            if self.tent_basis.shape[0] != num_lags:
                print('Warning: tent_basis.shape[0] != num_lags')
                print('tent_basis.shape = ', self.tent_basis.shape)
                print('num_lags = ', num_lags)
                print('Adding zeros or truncating to match')
                if self.tent_basis.shape[0] > num_lags:
                    print('Truncating')
                    self.tent_basis = self.tent_basis[:num_lags,:]
                else:
                    print('Adding zeros')
                    self.tent_basis = np.concatenate(
                        [self.tent_basis, np.zeros((num_lags-self.tent_basis.shape[0], self.tent_basis.shape[1]))],
                        axis=0)
                
            self.tent_basis = self.tent_basis[:num_lags,:]
            num_lag_params = self.tent_basis.shape[1]
            print('ConvLayer temporal tent spacing: num_lag_params =', num_lag_params)
            #conv_dims[2] = num_lag_params
            filter_dims[-1] = num_lag_params

        #if filter_dims is None:
        #    filter_dims = [input_dims[0]] + conv_dims
        #else:            
        #    filter_dims[1:] = conv_dims
        
        super().__init__(
            input_dims=input_dims,
            num_filters=num_filters,
            filter_dims=filter_dims,
            **kwargs,
            )

        self.is1D = is1D
       
        if self.tent_basis is not None:
            self.register_buffer('tent_basis', torch.Tensor(self.tent_basis.T))
            filter_dims[-1] = self.tent_basis.shape[0]
        else:
            self.tent_basis = None

        self.filter_dims = filter_dims

        # Checks to ensure cuda-bug with large convolutional filters is not activated #1
        # assert self.filter_dims[1] < self.input_dims[1], "Spatial Filter widths must be smaller than input dims."
        # # Check if 1 or 2-d convolution required
        # if self.input_dims[2] > 1:
        #     assert self.filter_dims[2] < self.input_dims[2], "Spatial Filter widths must be smaller than input dims."

        if stride is None:
            self.stride = 1   
        else: 
            self.stride = stride

        if dilation is None:
            self.dilation = 1
        else:
            self.dilation = dilation
        
        assert self.stride == 1, 'Cannot handle greater strides than 1.'
        assert self.dilation == 1, 'Cannot handle greater dilations than 1.'

        self.padding = padding   # self.padding will be a list of integers...    

        # These assignments will be moved to the setter with padding as property and _npads as internal
        # Define padding as "same" or "valid" and then _npads is the number of each edge
        #if self.stride > 1:
            #print('Warning: Manual padding not yet implemented when stride > 1')
            #self.padding = (0,0,0,0)
        #else:
            #w = self.filter_dims[1:3] # handle 2D if necessary
#            if padding == 'same':
#                self.padding = (w[0]//2, (w[0]-1+w[0]%2)//2, w[1]//2, (w[1]-1+w[1]%2)//2)
#            elif padding == 'valid':
#                self.padding = (0, 0, 0, 0)

        # Combine filter and temporal dimensions for conv -- collapses over both
        self.folded_dims = self.input_dims[0]*self.input_dims[3]

        # check if output normalization is specified
        if output_norm in ['batch', 'batchX']:
            if output_norm == 'batchX':
                affine = False
            else:
                affine = True
            if self.is1D:
                self.output_norm = nn.BatchNorm1d(self.num_filters, affine=affine)
            else:
                self.output_norm = nn.BatchNorm2d(self.num_filters, affine=affine)
                #self.output_norm = nn.BatchNorm2d(self.folded_dims, affine=False)
        else:
            self.output_norm = None

        if window is not None:
            if window == 'hamming':
                win=np.hamming(filter_dims[1])
                if self.is1D:
                    self.register_buffer('window_function', torch.tensor(win).type(torch.float32))
                else:
                    self.register_buffer('window_function', torch.tensor(np.outer(win,win)).type(torch.float32))
                self.window = True
            else:
                print("ConvLayer: unrecognized window")
    # END ConvLayer.__init__

    ## This is now defined in NDNLayer so inherited -- applies to all NDNLayer children
    #@property
    #def output_dims(self):
    #    self.num_outputs = int(np.prod(self._output_dims))
    #    return self._output_dims
    
    #@output_dims.setter
    #def output_dims(self, value):
    #    self._output_dims = value
    #    self.num_outputs = int(np.prod(self._output_dims))

    def batchnorm_convert( self ):
        """Converts layer with batch_norm to have the same output without batch_norm. This involves
        adjusting the weights and adding offsets"""

        from copy import deepcopy

        assert self.output_norm is not None, "Layer does not have batch norm"
        assert self.norm_type == 1, "Layer should have norm type 1"

        W = self.preprocess_weights()
        newW = deepcopy(W.data)
        newB = deepcopy(self.bias.data)
        for ii in range(self.num_filters):
            if self.output_norm.affine:
                gamma = self.output_norm.weight[ii].clone().detach()
                beta = self.output_norm.bias[ii].clone().detach()
            else:
                gamma = 1.0
                beta = 0.0
            E_x =  self.output_norm.running_mean[ii].clone().detach()
            Var_x =  self.output_norm.running_var[ii].clone().detach()
            
            newW.data[:, ii] = gamma/torch.sqrt(Var_x+1e-5)*W[:, ii]
            newB.data[ii] = beta - E_x*(gamma/torch.sqrt(Var_x+1e-5))

        #create new layer
        #layer = deepcopy(self)
        self.norm_type = 0
        self.output_norm = None
        #self.reset_parameters()
        self.weight.data = newW
        self.bias.data = newB
    # END self.batchnorm       

    @property
    def padding(self):
        return self._padding
    
    @padding.setter
    def padding(self, value):
        assert value in ['valid', 'same'], "ConvLayer: incorrect value entered for padding"
        self._padding = value
        self._fullpadding = False

        sz = self.filter_dims[1:3] # handle 2D if necessary
        if self._padding == 'valid':
            self._npads = (0, 0, 0, 0)
        else:
            assert self.stride == 1, "Warning: 'same' padding not yet implemented when stride > 1"
            self._fullpadding = self.filter_dims[1]%2 == 0
            if self.is1D:
                self._npads = (sz[0]//2, (sz[0]-1)//2)
            else:
                self._npads = (sz[1]//2, (sz[1]-1)//2, sz[0]//2, (sz[0]-1)//2)  # F.pad wants things backwards dims
                self._fullpadding = self._fullpadding or (self.filter_dims[2]%2 == 0)

        # Also adjust output dims
        new_output_dims = [
            self.num_filters, 
            self.input_dims[1] - sz[0] + 1 + self._npads[0]+self._npads[1], 
            1, 1]
        if not self.is1D:
            new_output_dims[2] = self.input_dims[2] - sz[1] + 1 + self._npads[2]+self._npads[3]
        
        self.output_dims = new_output_dims
        # This code no longer
        # if isinstance(value, int):
        #    npad = [value, value, value, value]
        #else:
        #    npad = [value[i*2]+value[i*2+1] for i in range(len(value)//2)]
        # handle spatial padding here, time is integrated out in conv base layer

    @classmethod
    def layer_dict(cls, padding='same', filter_dims=None, folded_lags=False, res_layer=False, **kwargs):
        """
        This outputs a dictionary of parameters that need to input into the layer to completely specify.
        Output is a dictionary with these keywords. 
        -- All layer-specific inputs are included in the returned dict
        -- Values that must be set are set to empty lists
        -- Other values will be given their defaults
        """

        Ldict = super().layer_dict(**kwargs)
        # Added arguments
        Ldict['layer_type'] = 'conv'
        Ldict['filter_dims'] = filter_dims
        Ldict['res_layer'] = res_layer
        Ldict['temporal_tent_spacing'] = 1
        Ldict['output_norm'] = None
        Ldict['window'] = None  # could be 'hamming'
        Ldict['stride'] = 1
        Ldict['dilation'] = 1
        Ldict['padding'] = padding
        Ldict['folded_lags'] = folded_lags

        return Ldict
    
    def preprocess_weights(self):
        w = super().preprocess_weights()
        if self.window:
            w = w.view(self.filter_dims+[self.num_filters]) # [C, H, W, T, D]
            if self.is1D:
                w = torch.einsum('chwln,h->chwln', w, self.window_function)
            else:
                w = torch.einsum('chwln, hw->chwln', w, self.window_function)
            w = w.reshape(-1, self.num_filters)

        if self.tent_basis is not None:
            wdims = self.tent_basis.shape[0]
            
            w = w.view(self.filter_dims[:3] + [wdims] + [-1]) # [C, H, W, T, D]
            w = torch.einsum('chwtn,tz->chwzn', w, self.tent_basis)
            w = w.reshape(-1, self.num_filters)
        
        return w

    def forward(self, x):
        # Reshape weight matrix and inputs (note uses 4-d rep of tensor before combinine dims 0,3)

        s = x.reshape([-1]+self.input_dims).permute(0,1,4,2,3) # B, C, T, X, Y

        w = self.preprocess_weights().reshape(self.filter_dims+[self.num_filters]).permute(4,0,3,1,2)
        # puts output_dims first, as required for conv
        
        # Collapse over irrelevant dims for dim-specific convs
        if self.is1D:
            s = torch.reshape( s, (-1, self.folded_dims, self.input_dims[1]) )
            #if self.padding:
            #s = F.pad(s, self._npads, "constant", 0)

            if self._fullpadding:
                #s = F.pad(s, self._npads, "constant", 0)
                y = F.conv1d(
                    F.pad(s, self._npads, "constant", 0),
                    w.view([-1, self.folded_dims, self.filter_dims[1]]), 
                    bias=self.bias,
                    stride=self.stride, dilation=self.dilation)
            else:
                y = F.conv1d(
                    s,
                    w.view([-1, self.folded_dims, self.filter_dims[1]]), 
                    bias=self.bias,
                    padding=self._npads[0],
                    stride=self.stride, dilation=self.dilation)
        else:
            s = torch.reshape( s, (-1, self.folded_dims, self.input_dims[1], self.input_dims[2]) )
            # Alternative location of batch_norm:
            #if self.output_norm is not None:
            #    s = self.output_norm(s)

            if self._fullpadding:
                s = F.pad(s, self._npads, "constant", 0)
                y = F.conv2d(
                    s, # we do our own padding
                    w.view([-1, self.folded_dims, self.filter_dims[1], self.filter_dims[2]]),
                    bias=self.bias,
                    stride=self.stride,
                    dilation=self.dilation)
            else:
                # functional pads since padding is simple
                y = F.conv2d(
                    s, 
                    w.reshape([-1, self.folded_dims, self.filter_dims[1], self.filter_dims[2]]),
                    padding=(self._npads[2], self._npads[0]),
                    bias=self.bias,
                    stride=self.stride,
                    dilation=self.dilation)

        if not self.res_layer:
            if self.output_norm is not None:
                y = self.output_norm(y)

        # Nonlinearity
        if self.NL is not None:
            y = self.NL(y)

        if self._ei_mask is not None:
            if self.is1D:
                y = y * self._ei_mask[None, :, None]
            else:
                y = y * self._ei_mask[None, :, None, None]
            # y = torch.einsum('bchw, c -> bchw* self.ei_mask
            # w = torch.einsum('nctw,tz->nczw', w, self.tent_basis)

        if self.res_layer:
            # s is with dimensions: B, C, T, X, Y 
            if self.is1D:
                y = y + torch.reshape( s, (-1, self.folded_dims, self.input_dims[1]) )
            else:
                y = y + torch.reshape( s, (-1, self.folded_dims, self.input_dims[1], self.input_dims[2]) )
                 
            if self.output_norm is not None:
                y = self.output_norm(y)

        y = torch.reshape(y, (-1, self.num_outputs))

        # store activity regularization to add to loss later
        self.activity_regularization = self.activity_reg.regularize(y)
        
        return y
    # END ConvLayer.forward

class TconvLayer(ConvLayer):
    """
    Temporal convolutional layer.
    TConv does not integrate out the time dimension and instead treats it as a true convolutional dimension

    Args:
        input_dims (list of ints): input dimensions [C, W, H, T]
        num_filters (int): number of filters
        filter_dims (list of ints): filter dimensions [C, w, h, T]
            w < W, h < H
        stride (int): stride of convolution

    
    """ 

    def __init__(self,
        input_dims=None, # [C, W, H, T]
        num_filters=None, # int
        conv_dims=None, # [w,h,t]
        filter_dims=None, # [C, w, h, t]
        padding='valid',
        output_norm=None,
        **kwargs):
        
        assert input_dims is not None, "TConvLayer: input_dims must be specified"
        assert num_filters is not None, "TConvLayer: num_filters must be specified"
        assert (conv_dims is not None) or (filter_dims is not None), "TConvLayer: conv_dims or filter_dims must be specified"
        
        # Convoluted way to use either filter_dims or conv_dims
        if (filter_dims is not None) and (not isinstance(filter_dims, list)):
            filter_dims = [filter_dims]
        if conv_dims is None:
            conv_dims = filter_dims[1:]
        if filter_dims is None:
            filter_dims = [input_dims[0]] + conv_dims
        else:
            filter_dims[1:] = conv_dims

        # All parameters of filter (weights) should be correctly fit in layer_params
        super().__init__(
            input_dims=input_dims, num_filters=num_filters, 
            filter_dims=filter_dims, padding=padding, output_norm=output_norm, 
            **kwargs)

        self.num_lags = self.input_dims[3]

        # Check if 1 or 2-d convolution required
        self.is1D = (self.input_dims[2] == 1)
        # "1D" means one spatial dimension is singleton

        # padding now property from ConvLayer: set in overload of setter
        self.padding = padding
        
        # check if output normalization is specified
        if output_norm == 'batch':
            if self.is1D:
                self.output_norm = nn.BatchNorm2d(self.num_filters)
            else:
                self.output_norm = nn.BatchNorm3d(self.num_filters)
        else:
            self.output_norm = None
    #END TconvLayer.__init__

    @property
    def padding(self):
        return super().padding

    @padding.setter
    def padding(self, value):
        assert value in ['valid', 'same', 'spatial'], "TconvLayer: incorrect value entered for padding"
        self._padding = value
        self._fullpadding = False
        sz = self.filter_dims[1:] # handle 2D if necessary

        if self.is1D:
            if self._padding == 'valid':
                self._npads = 0
            # TODO: delete this 
            #  elif self._padding == 'same':
            #    self._npads = (self.filter_dims[-1]-1, 0,
            #        self.filter_dims[1]//2, (self.filter_dims[1] - 1 + self.filter_dims[1]%2)//2)
            elif self._padding == 'spatial':
                self._npads = (0, 0,
                    self.filter_dims[1]//2, (self.filter_dims[1] - 1 + self.filter_dims[1]%2)//2)
            self._fullpadding = self.filter_dims[1]%2 == 0
        else:
            if self._padding == 'valid':
                self._npads = (0, 0, 0, 0, 0, 0)
                
            elif self._padding == 'same':
                assert self.stride == 1, "Warning: 'same' padding not yet implemented when stride > 1"
                self._npads = (self.filter_dims[-1]-1, 0,
                    self.filter_dims[1]//2,
                    (self.filter_dims[1] - 1 + self.filter_dims[1]%2)//2,
                    self.filter_dims[2]//2, (self.filter_dims[2] - 1 + self.filter_dims[2]%2)//2)
            elif self._padding == 'spatial':
                self._npads = (0, 0,
                    self.filter_dims[1]//2,
                    (self.filter_dims[1] - 1 + self.filter_dims[1]%2)//2,
                    self.filter_dims[2]//2, (self.filter_dims[2] - 1 + self.filter_dims[2]%2)//2)
            self._fullpadding = self._fullpadding or (self.filter_dims[2]%2 == 0)

        # Also adjust spatial output dims
        new_output_dims = [
            self.num_filters, 
            self.input_dims[1] - sz[0] + 1 + self._npads[2]+self._npads[3], 
            1, 
            self.input_dims[3] - sz[2] + 1 + self._npads[0]+self._npads[1]]
        if not self.is1D:
            new_output_dims[2] = self.input_dims[2] - sz[1] + 1 + self._npads[4]+self._npads[5]
        
        self.output_dims = new_output_dims
        #self.output_dims = self.output_dims # annoying fix for the num_outputs dependency on all output_dims values being updated

    def forward(self, x):

        w = self.preprocess_weights()
        if self.is1D:
            w = w.view(self.filter_dims[:2] + [self.filter_dims[3]] + [-1]).permute(3,0,1,2) # [C,H,T,N]->[N,C,H,T]
            s = x.view([-1] + self.input_dims[:2]+[self.input_dims[3]]) # [B,C,W,T]
            if self.padding:
                s = F.pad(s, self._npads, "constant", 0)

            y = F.conv2d(
                s,
                w, 
                bias=self.bias,
                stride=self.stride, dilation=self.dilation)

        else:

            w = w.view(self.filter_dims + [self.num_filters]).permute(4,0,1,2,3) # [C,H,W,T,N]->[N,C,H,W,T]
            x = x.view([-1] + self.input_dims) # [B,C*W*H*T]->[B,C,W,H,T]

            if self.padding:
                x = F.pad(x, self._npads, "constant", 0)

            y = F.conv3d(
                x,
                w, 
                bias=self.bias,
                stride=self.stride, dilation=self.dilation)
        
        if self.output_norm is not None:
            y = self.output_norm(y)

        # Nonlinearity
        if self.NL is not None:
            y = self.NL(y)
        
        if self._ei_mask is not None:
            if self.is1D:
                y = y * self._ei_mask[None,:,None,None]
            else:
                y = y * self._ei_mask[None,:,None,None,None]
        
        y = y.view((-1, self.num_outputs))

        # store activity regularization to add to loss later
        self.activity_regularization = self.activity_reg.regularize(y)

        return y
    #END TconvLayer.forward

    def plot_filters( self, cmaps='gray', num_cols=8, row_height=2, time_reverse=None):
        # Place-holder: does nothing specific that NDNLayer does not do  

        super().plot_filters( 
            cmaps=cmaps, num_cols=num_cols, row_height=row_height, 
            time_reverse=time_reverse)

    @classmethod
    def layer_dict(cls, padding='spatial', conv_dims=None, **kwargs):
        """
        This outputs a dictionary of parameters that need to input into the layer to completely specify.
        Output is a dictionary with these keywords. 
        -- All layer-specific inputs are included in the returned dict
        -- Values that must be set are set to empty lists
        -- Other values will be given their defaults
        """

        Ldict = super().layer_dict(padding=padding, **kwargs)
        # Added arguments
        Ldict['layer_type'] = 'tconv'
        Ldict['conv_dims'] = conv_dims
        return Ldict
    # END [classmethod] TconvLayer.layer_dict

class STconvLayer(TconvLayer):
    """
    Spatio-temporal convolutional layer.
    STConv Layers overload the batch dimension and assume they are contiguous in time.

    Args:
        input_dims (list of ints): input dimensions [C, W, H, T]
            This is, of course, not the real input dimensions, because the batch dimension is assumed to be contiguous.
            The real input dimensions are [B, C, W, H, 1], T specifies the number of lags
        num_filters (int): number of filters
        filter_dims (list of ints): filter dimensions [C, w, h, T]
            w < W, h < H
        stride (int): stride of convolution

    
    """ 

    def __init__(self,
        input_dims=None, # [C, W, H, T]
        num_filters=None, # int
        output_norm=None,
        **kwargs):

        # conv_dims=None, # [w,h,t]
        # filter_dims=None, # [C, w, h, t]
        
        assert input_dims is not None, "STConvLayer: input_dims must be specified"
        assert num_filters is not None, "STConvLayer: num_filters must be specified"
        # assert (conv_dims is not None) or (filter_dims is not None), "STConvLayer: conv_dims or filter_dims must be specified"
        
        # if conv_dims is None:
        #     conv_dims = filter_dims[1:]

        # All parameters of filter (weights) should be correctly fit in layer_params
        super().__init__(input_dims,
            num_filters, output_norm=output_norm, **kwargs)

        #assert self.input_dims[3] == self.filter_dims[3], "STConvLayer: input_dims[3] must equal filter_dims[3]"    
        self.input_dims[3] = self.filter_dims[3]  # num_lags for convolution specified in filter_dims (not input_dims)
        self.num_lags = self.input_dims[3]
        self.input_dims[3] = 1  # take lag info and use for temporal convolution
        self.output_dims[-1] = 1
        self.output_dims = self.output_dims # annoying fix for the num_outputs dependency on all output_dims values being updated
    # END STconvLayer.__init__

    def forward(self, x):
        # Reshape stim matrix LACKING temporal dimension [bcwh] 
        # and inputs (note uses 4-d rep of tensor before combinine dims 0,3)
        # pytorch likes 3D convolutions to be [B,C,T,W,H].
        # I benchmarked this and it'sd a 20% speedup to put the "Time" dimension first.

        w = self.preprocess_weights()
        if self.is1D:
            s = x.reshape([-1] + self.input_dims[:3]).permute(3,1,0,2) # [B,C,W,1]->[1,C,B,W]
            w = w.reshape(self.filter_dims[:2] + [self.filter_dims[3]] +[-1]).permute(3,0,2,1) # [C,H,T,N]->[N,C,T,W]

            if self.padding:
                # flip order of padding for STconv -- last two are temporal padding
                pad = (self._npads[2], self._npads[3], self.filter_dims[-1]-1, 0)
            else:
                # still need to pad the batch dimension
                pad = (0,0,self.filter_dims[-1]-1,0)

            s = F.pad(s, pad, "constant", 0)

            y = F.conv2d(
                s,
                w, 
                bias=self.bias,
                stride=self.stride, dilation=self.dilation)
            
            y = y.permute(2,1,3,0) # [1,N,B,W] -> [B,N,W,1]

        else:
            s = x.reshape([-1] + self.input_dims).permute(4,1,0,2,3) # [1,C,B,W,H]
            w = w.reshape(self.filter_dims + [-1]).permute(4,0,3,1,2) # [N,C,T,W,H]
            
            if self.padding:
<<<<<<< HEAD
                 #pad = (self._npads[2], self._npads[3], self._npads[4], self._npads[5], self._npads[0], self._npads[1])
=======
                #pad = (self._npads[2], self._npads[3], self._npads[4], self._npads[5], self._npads[0], self._npads[1])
>>>>>>> 3b81421a
                pad = (self._npads[2], self._npads[3], self._npads[4], self._npads[5], self.filter_dims[-1]-1,0)
            else:
                # still need to pad the batch dimension
                pad = (0,0,0,0,self.filter_dims[-1]-1,0)

            s = F.pad(s, pad, "constant", 0)

            y = F.conv3d(
                s,
                w, 
                bias=self.bias,
                stride=self.stride, dilation=self.dilation)

            y = y.permute(2,1,3,4,0) # [1,N,B,W,H] -> [B,N,W,H,1]
        
        if self.output_norm is not None:
            y = self.output_norm(y)

        # Nonlinearity
        if self.NL is not None:
            y = self.NL(y)
        
        if self._ei_mask is not None:
            if self.is1D:
                y = y * self._ei_mask[None,:,None,None]
            else:
                y = y * self._ei_mask[None,:,None,None,None]
        
        y = y.reshape((-1, self.num_outputs))

        # store activity regularization to add to loss later
        self.activity_regularization = self.activity_reg.regularize(y)

        return y
    # END STconvLayer.forward 

    def plot_filters( self, cmaps='gray', num_cols=8, row_height=2, time_reverse=False):
        # Overload plot_filters to automatically time_reverse
        super().plot_filters( 
            cmaps=cmaps, num_cols=num_cols, row_height=row_height, 
            time_reverse=time_reverse)

    @classmethod
    def layer_dict(cls, **kwargs):
        """
        This outputs a dictionary of parameters that need to input into the layer to completely specify.
        Output is a dictionary with these keywords. 
        -- All layer-specific inputs are included in the returned dict
        -- Values that must be set are set to empty lists
        -- Other values will be given their defaults
        """

        Ldict = super().layer_dict(**kwargs)
        # Added arguments
        Ldict['layer_type'] = 'stconv'
        return Ldict
    # END [classmethod] STconvLayer.layer_dict
    <|MERGE_RESOLUTION|>--- conflicted
+++ resolved
@@ -671,11 +671,6 @@
             w = w.reshape(self.filter_dims + [-1]).permute(4,0,3,1,2) # [N,C,T,W,H]
             
             if self.padding:
-<<<<<<< HEAD
-                 #pad = (self._npads[2], self._npads[3], self._npads[4], self._npads[5], self._npads[0], self._npads[1])
-=======
-                #pad = (self._npads[2], self._npads[3], self._npads[4], self._npads[5], self._npads[0], self._npads[1])
->>>>>>> 3b81421a
                 pad = (self._npads[2], self._npads[3], self._npads[4], self._npads[5], self.filter_dims[-1]-1,0)
             else:
                 # still need to pad the batch dimension
